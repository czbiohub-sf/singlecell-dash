--- conflicted
+++ resolved
@@ -351,14 +351,9 @@
 class TenX_Runs(Plates):
 
     # Names of commonly accessed columns
-<<<<<<< HEAD
     MEAN_READS_PER_CELL = 'Mean Reads per Cell'
     MEDIAN_GENES_PER_CELL = 'Median Genes per Cell'
     PERCENT_MAPPED_READS = 'Percent Reads Mapped Confidently to Transcriptome'
-=======
-    MEAN_READS_PER_CELL = 'Mean reads per barcode'
-    MEDIAN_GENES_PER_CELL = 'Median genes per barcode'
->>>>>>> 39f238fc
 
     SAMPLE_MAPPING = 'CHANNEL_MAPPING'
 
@@ -385,15 +380,9 @@
 
         # these files were hand-formatted to be consistent.
         # TODO: auto-format 10x metadata
-<<<<<<< HEAD
         self.plate_metadata = combine_csv_files(run_folder,
-                                                 'MACA_10X_P*.csv',
+                                                'MACA_10X_P*.csv',
                                                 index_col=0, nrows=nrows)
-=======
-        self.plate_metadata = combine_cell_files(run_folder,
-                                                 'MACA_10X_P*.csv',
-                                                 index_col=0, nrows=nrows)
->>>>>>> 39f238fc
 
         self.genes, self.cell_metadata, self.mapping_stats = \
             self.clean_and_reformat(counts, mapping_stats)
